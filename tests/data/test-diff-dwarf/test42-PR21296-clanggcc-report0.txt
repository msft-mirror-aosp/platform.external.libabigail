--- conflicted
+++ resolved
@@ -1,22 +1,11 @@
-Functions changes summary: 3 Removed, 8 Changed, 0 Added functions
+Functions changes summary: 1 Removed, 8 Changed, 0 Added functions
 Variables changes summary: 0 Removed, 0 Changed, 0 Added variable
 
-3 Removed functions:
+1 Removed function:
 
-  [D] 'method STR::STR(const char*)'
-  [D] 'method STR::~STR()'
   [D] 'method void std::_Tuple_impl<1ul>::_Tuple_impl()'
 
-<<<<<<< HEAD
-11 functions with some indirect sub-type change:
-
-  [C] 'method STR::~STR(int)' has some indirect sub-type changes:
-    linkage names of method STR::~STR(int)
-    changed from '_ZN3STRD2Ev, _ZN3STRD1Ev' to '_ZN3STRD2Ev'
-    parameter 1 of type 'int' was removed
-=======
 8 functions with some indirect sub-type change:
->>>>>>> 32c7829e
 
   [C] 'function std::tuple<STR&&> my_forward_as_tuple<STR>(STR&&)' has some indirect sub-type changes:
     return type changed:
